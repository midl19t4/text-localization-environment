--- conflicted
+++ resolved
@@ -268,22 +268,17 @@
                 self.episode_image = Image.open(self.image_paths[random_index])
                 self.episode_true_bboxes = self.true_bboxes[random_index]
 
+            self.mask_array = np.full([224, 224, 1], 255, dtype=np.int32)
             self.episode_found_bboxes = []
             self.episode_not_found_bboxes = copy.copy(self.episode_true_bboxes)
         else:
-<<<<<<< HEAD
-            random_index = self.np_random.randint(len(self.image_paths))
-            self.episode_image = Image.open(self.image_paths[random_index])
-            self.mask_array = np.full([224, 224, 1], 255, dtype=np.int32)
-            self.episode_true_bboxes = self.true_bboxes[random_index]
-=======
             found_word_bbox = self.current_best_bbox(self.episode_not_found_bboxes)
             if found_word_bbox:
                 self.episode_found_bboxes.append(found_word_bbox)
                 self.episode_not_found_bboxes.remove(found_word_bbox)
             if self.done:
                 self.create_ior_mark(((self.bbox[0], self.bbox[1]), (self.bbox[2], self.bbox[3])))
->>>>>>> 64d4c0ac
+            
 
         if self.episode_image.mode != 'RGBA':
             self.episode_image = self.episode_image.convert('RGBA')
